--- conflicted
+++ resolved
@@ -32,62 +32,6 @@
         super().__init__(config, layer_idx)
         self.rotary_emb = GaudiRotaryEmbedding(config=self.config)
 
-<<<<<<< HEAD
-    kv_seq_len = key_states.shape[-2]
-    if past_key_value is not None:
-        if self.layer_idx is None:
-            raise ValueError(
-                f"The cache structure has changed since version v4.36. If you are using {self.__class__.__name__} "
-                "for auto-regressive decoding with k/v caching, please make sure to initialize the attention class "
-                "with a layer index."
-            )
-        if token_idx is not None and past_key_value.get_usable_length(kv_seq_len, self.layer_idx) > 0:
-            # When token_idx is used, static seq len = (input token len + max output token len)
-            kv_seq_len = past_key_value.get_usable_length(kv_seq_len, self.layer_idx)
-        else:
-            kv_seq_len += past_key_value.get_usable_length(kv_seq_len, self.layer_idx)
-    cos, sin = self.rotary_emb(value_states, seq_len=kv_seq_len)
-
-    # Partial rotary embedding
-    query_rot, query_pass = (
-        query_states[..., : self.rotary_ndims],
-        query_states[..., self.rotary_ndims :],
-    )
-    key_rot, key_pass = (
-        key_states[..., : self.rotary_ndims],
-        key_states[..., self.rotary_ndims :],
-    )
-    # [batch_size, seq_length, num_heads, head_dim // config.partial_rotary_factor]
-    query_rot, key_rot = apply_rotary_pos_emb(query_rot, key_rot, cos, sin, position_ids)
-
-    # [batch_size, seq_length, num_heads, head_dim]
-    query_states = torch.cat((query_rot, query_pass), dim=-1)
-    key_states = torch.cat((key_rot, key_pass), dim=-1)
-
-    if past_key_value is not None:
-        if token_idx is not None:
-            if 0 <= self.layer_idx < len(past_key_value.key_cache):
-                past_key_value.key_cache[self.layer_idx].index_copy_(2, token_idx - 1, key_states)
-                past_key_value.value_cache[self.layer_idx].index_copy_(2, token_idx - 1, value_states)
-                key_states = past_key_value.key_cache[self.layer_idx]
-                value_states = past_key_value.value_cache[self.layer_idx]
-            else:
-                past_key_value.key_cache.append(key_states)
-                past_key_value.value_cache.append(value_states)
-        else:
-            # Specific to RoPE models with partial rotation
-            cache_kwargs = {
-                "sin": sin,
-                "cos": cos,
-                "partial_rotation_size": self.rotary_ndims,
-                "cache_position": cache_position,
-            }
-            key_states, value_states = past_key_value.update(key_states, value_states, self.layer_idx, cache_kwargs)
-
-    # Repeat k/v heads if n_kv_heads < n_heads
-    key_states = repeat_kv(key_states, self.num_key_value_groups)
-    value_states = repeat_kv(value_states, self.num_key_value_groups)
-=======
     def forward(
         self,
         hidden_states: torch.Tensor,
@@ -133,7 +77,6 @@
             else:
                 kv_seq_len += past_key_value.get_usable_length(kv_seq_len, self.layer_idx)
         cos, sin = self.rotary_emb(value_states, seq_len=kv_seq_len)
->>>>>>> f48dda82
 
         # Partial rotary embedding
         query_rot, query_pass = (
